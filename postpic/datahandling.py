#
# This file is part of postpic.
#
# postpic is free software: you can redistribute it and/or modify
# it under the terms of the GNU General Public License as published by
# the Free Software Foundation, either version 3 of the License, or
# (at your option) any later version.
#
# postpic is distributed in the hope that it will be useful,
# but WITHOUT ANY WARRANTY; without even the implied warranty of
# MERCHANTABILITY or FITNESS FOR A PARTICULAR PURPOSE.  See the
# GNU General Public License for more details.
#
# You should have received a copy of the GNU General Public License
# along with postpic. If not, see <http://www.gnu.org/licenses/>.
#
# Stephan Kuschel, 2014-2017
# Alexander Blinne, 2017
"""
The Core module for final data handling.

This module provides classes for dealing with axes, grid as well as the Field
class -- the final output of the postpic postprocessor.

Terminology
-----------

A data field with N numeric points has N 'grid' points,
but N+1 'grid_nodes' as depicted here:

+---+---+---+---+---+
|   |   |   |   |   |
+---+---+---+---+---+
|   |   |   |   |   |
+---+---+---+---+---+
|   |   |   |   |   |
+---+---+---+---+---+
  o   o   o   o   o     grid      (coordinates where data is sampled at)
o   o   o   o   o   o   grid_node (coordinates of grid cell boundaries)
|                   |   extent
"""
from __future__ import absolute_import, division, print_function, unicode_literals

import sys

import collections
import copy
import warnings
import os
import numbers

import numpy as np
import scipy.ndimage as spnd
import scipy.interpolate as spinterp
import scipy.integrate
import scipy.signal as sps
import numexpr as ne

from ._compat import tukey, meshgrid, broadcast_to, NDArrayOperatorsMixin
from . import helper
from . import io

if sys.version[0] == '2':
    import functools32 as functools
else:
    import functools

if sys.version[0] == '2':
    from itertools import izip_longest as zip_longest
else:
    from itertools import zip_longest


try:
    import psutil
    nproc = psutil.cpu_count(logical=False)
except ImportError:
    try:
        nproc = os.cpu_count()
    except AttributeError:
        import multiprocessing
        nproc = multiprocessing.cpu_count()


try:
    # pyfftw is, in most situations, faster than numpys fft,
    # although pyfftw will benefit from multithreading only on very large arrays
    # on a 720x240x240 3D transform multithreading still doesn't give a large benefit
    # benchmarks of a 720x240x240 transform of real data on a Intel(R) Xeon(R) CPU
    # E5-1620 v4 @ 3.50GHz:
    # numpy.fft: 3.6 seconds
    # pyfftw, nproc=4: first transform 2.2s, further transforms 1.8s
    # pyfftw, nproc=1: first transform 3.4s, further transforms 2.8s
    # Try to import pyFFTW's numpy_fft interface
    import pyfftw.interfaces.cache as fftw_cache
    import pyfftw.interfaces.numpy_fft as fftw
    fftw_cache.enable()
    fftw_cache.set_keepalive_time(3600)
    fft = fftw
    fft_kwargs = dict(planner_effort='FFTW_ESTIMATE', threads=nproc)
except ImportError:
    # pyFFTW is not available, just import numpys fft
    import numpy.fft as fft
    fft_kwargs = dict()


try:
    with warnings.catch_warnings():
        # skimage produces a DeprecationWarning by importing `imp`. We will silence this warning
        # as we have nothing to do with it
        warnings.simplefilter("ignore", DeprecationWarning)
        from skimage.restoration import unwrap_phase
except ImportError:
    unwrap_phase = None


__all__ = ['Field', 'Axis']


class Axis(object):
    '''
    Axis handling for a single Axis.

    Create an Axis object from scratch.

    The least required arguments are any of:
        * grid
        * grid_node
        * extent _and_ n

    The remaining fields will be deduced from the givens.

    More arguments may be supplied, as long as they are compatible.
    '''

    def __init__(self, name='', unit='', **kwargs):
        self.name = name
        self.unit = unit

        self._grid_node = kwargs.get('grid_node', None)
        self._grid = kwargs.get('grid', None)
        self._extent = kwargs.get('extent', None)
        self._n = kwargs.get('n', None)

        if self._grid_node is None:
            if self._grid is None:
                if self._extent is None or self._n is None:
                    # If we are here really nothing has been passed, like with the old version
                    # of this class
                    raise ValueError("Missing required arguments for Axis construction.")
                # only extent and n have been passed, use that to create a linear grid_node
                self._grid_node = np.linspace(self._extent[0], self._extent[-1], self._n+1,
                                              endpoint=True)
            else:
                # grid has been passed, create grid_node from grid.
                gn = np.convolve(self._grid, np.ones(2) / 2.0, mode='full')
                if self._extent is not None:
                    # extent has been passed, use this for the end points of grid_node
                    if self._extent[0] >= self._grid[0] or self._extent[-1] <= self._grid[-1]:
                        raise ValueError("Passed invalid extent.")
                    gn[0] = self._extent[0]
                    gn[-1] = self._extent[-1]
                else:
                    # estimate end points of grid_node as in the old grid.setter
                    gn[0] = self._grid[0] + (self._grid[0] - gn[1])
                    gn[-1] = self._grid[-1] + (self._grid[-1] - gn[-2])
                self._grid_node = gn

        # now we are garantueed to have a grid_node
        if self._grid is None:
            # create grid from grid_node like in the old grid.getter
            self._grid = np.convolve(self._grid_node, np.ones(2) / 2.0, mode='valid')
        else:
            # check if grid and grid_node are compatible
            if not np.all(self._grid > self._grid_node[:-1]) and \
               np.all(self._grid < self._grid_node[1:]):
                    raise ValueError("Points of passed grid are not within corresponding "
                                     "grid_nodes.")

        # set extent if not given or check if compatible with grid_node
        if self._extent is None:
            self._extent = [self._grid_node[0], self._grid_node[-1]]
        elif self._extent[0] != self._grid_node[0] or self._extent[-1] != self._grid_node[-1]:
            raise ValueError("Passed invalid extent.")

        # set n if not given or check if compatible with grid
        if self._n is None:
            self._n = len(self._grid)
        elif self._n != len(self._grid):
            raise ValueError("Passed invalid value of n.")

        self._linear = None

    def islinear(self, force=False):
        """
        Checks if the axis has a linear grid.
        """
        if self._linear is None or force:
            self._linear = helper.islinear(self._grid_node)
        return self._linear

    @property
    def grid_node(self):
        return self._grid_node

    @property
    def grid(self):
        return self._grid

    @property
    def spacing(self):
        if not self.islinear():
            raise TypeError('Grid must be linear to calculate gridspacing')
        return self.grid_node[1] - self.grid_node[0]

    @property
    def extent(self):
        return self._extent

    @property
    def physical_length(self):
        return self._extent[1] - self._extent[0]

    @property
    def label(self):
        if self.unit == '':
            ret = self.name
        else:
            ret = self.name + ' [' + self.unit + ']'
        return ret

    def value_to_index(self, value):
        if not self.islinear():
            raise ValueError("This function is intended for linear grids only.")

        a, b = self.extent
        lg = len(self)
        return (value-a)/(b-a) * lg - 0.5

    def half_resolution(self):
        '''
        removes every second grid_node.
        '''
        grid_node = self.grid_node[::2]
        grid = 0.5 * (self.grid[:-1:2] + self.grid[1::2])
        ret = type(self)(self.name, self.unit, grid=grid, grid_node=grid_node)
        return ret

    def _extent_to_slice(self, extent):
        a, b = extent
        if a is None:
            a = self._grid_node[0]
        if b is None:
            b = self._grid_node[-1]
        return slice(*np.searchsorted(self.grid, np.sort([a, b])))

    def _normalize_slice(self, index):
        """
        Applies some checks and transformations to the object passed
        to __getitem__
        """
        if isinstance(index, slice):
            if any(helper.is_non_integer_real_number(x) for x in (index.start, index.stop)):
                if index.step is not None:
                    raise IndexError('Non-Integer slices should have step == None')
                return self._extent_to_slice((index.start, index.stop))
            return index
        else:
            if helper.is_non_integer_real_number(index):
                index = helper.find_nearest_index(self.grid, index)
            return slice(index, index+1)

    def __getitem__(self, key):
        """
        Returns an Axis which consists of a sub-part of this object defined by
        a slice containing floats or integers or a float or an integer
        """
        sl = self._normalize_slice(key)
        if sl.step is not None:
            raise ValueError("Slices with step!=None not supported")
        grid = self.grid[sl]
        stop = sl.stop
        if stop is not None and stop > 0:
            stop += 1
        sln = slice(sl.start if sl.start else None, stop)
        grid_node = self.grid_node[sln]
        ax = type(self)(self.name, self.unit, grid=grid, grid_node=grid_node)
        return ax

    def __len__(self):
        return self._n

    def __str__(self):
        return '<Axis "' + str(self.name) + '" (' + str(len(self)) + ' grid points)'


def _reducing_numpy_method(method):
    """
    This function produces methods that are suitable for the `Field` class
    that reproduce the behaviour of the corresponding numpy `method`
    """
    @functools.wraps(getattr(np.ndarray, method))
    def new_method(self, axis=None, out=None, keepdims=None, **kwargs):
        # we need to interpret the axis object and create an iterable axisiter
        # in order to iterate over the affected axes
        axisiter = axis
        if axisiter is None:
            axisiter = tuple(range(self.dimensions))
        if not isinstance(axisiter, collections.Iterable):
            axisiter = (axis,)

        # no `out` argument supplied, we need to figure out the axes of the result
        # and deal with other state of the Field
        if out is None:
            axes = copy.copy(self.axes)
            tao = copy.copy(self.transformed_axes_origins)
            ats = copy.copy(self.axes_transform_state)
            if keepdims:
                for i in axisiter:
                    axes[i] = Axis(axes[i].name, axes[i].unit, extent=axes[i].extent, n=1)
            else:
                for i in reversed(sorted(axisiter)):
                    del axes[i]
                    del tao[i]
                    del ats[i]

        # If the supplied `out` argument is a Field, we need to extract the plain array
        # from it in order to pass to the real method
        real_out = out
        if isinstance(out, type(self)):
            real_out = out.matrix
        elif isinstance(out, tuple):
            real_out = tuple(o.matrix if isinstance(o, type(self)) else o)

        # call the underlying method and pass on `keepdims` if it is different from
        # None. Passing on `None` does not work because the default value is a special
        # object, see <https://docs.scipy.org/doc/numpy-1.13.0/reference/generated/
        # numpy.all.html#numpy.all>
        if keepdims is not None:
            kwargs['keepdims'] = keepdims
        o = getattr(self.matrix, method)(axis=axis, out=real_out, **kwargs)

        # if an `out` argument was supplied, just return it
        if out:
            return out

        # create and return a Field object from the result.
        if isinstance(o, tuple):
            ret = tuple(type(self)(a, self.name, self.unit, axes=axes,
                                   axes_transform_state=ats, transformed_axes_origins=tao)
                        for a in o
                        )
        else:
            ret = type(self)(o, self.name, self.unit, axes=axes,
                             axes_transform_state=ats, transformed_axes_origins=tao)
        return ret
    return new_method


# The NDArrayOperatorsMixin implements all arithmetic special functions through numpy
# ufuncs
class Field(NDArrayOperatorsMixin):
    '''
    The Field Object carries data in form of an `numpy.ndarray` together with as many Axis
    objects as the data's dimensions. Additionaly the Field object
    provides any information that is necessary to plot _and_ annotate
    the plot.

    Create a Field object from scratch. The only required argument is `matrix` which
    contains the actual data.

    A `name` and a `unit` may be supplied.

    The axis may be specified in different ways:

    * by passing a list of Axis object as `axes`
    * by passing arrays with the grid_nodes as `xedges`, `yedges` and `zedges`.
      This is intended to work with `np.histogram`.
    * by not passing anything, which will create default axes from 0 to 1.
    '''

    @classmethod
    @helper.append_doc_of(io.load_field)
    def loadfrom(cls, filename):
        return io.load_field(filename)

    def __init__(self, matrix, name='', unit='', **kwargs):
        if 'xedges' in kwargs or 'axes' in kwargs:
            # Some axes have been passed, let length-1-dimensions alone
            self._matrix = np.asarray(matrix)  # dont sqeeze. trust numpys histogram functions.
        else:
            # No axes have been passed. Squeeze away length-1-dimensions.
            self._matrix = np.squeeze(matrix)

        self.name = name
        self.unit = unit
        self.axes = []
        self.infostring = ''
        self.infos = []
        self._label = None  # autogenerated if None

        if 'axes' in kwargs:
            if len(kwargs['axes']) < len(self._matrix.shape):
                raise ValueError("Number of supplied axis to small")
            self.axes = [None] * len(self.matrix.shape)
            for i, ax in enumerate(kwargs['axes']):
                self.setaxisobj(i, ax)
        else:
            if 'xedges' in kwargs:
                self._addaxisnodes(kwargs['xedges'], name='x')
            elif self.dimensions > 0:
                self._addaxis((0, 1), name='x')
            if 'yedges' in kwargs:
                self._addaxisnodes(kwargs['yedges'], name='y')
            elif self.dimensions > 1:
                self._addaxis((0, 1), name='y')
            if 'zedges' in kwargs:
                self._addaxisnodes(kwargs['zedges'], name='z')
            elif self.dimensions > 2:
                self._addaxis((0, 1), name='z')

        # Additions due to FFT capabilities

        # self.axes_transform_state is False for axes which live in spatial domain
        # and it is True for axes which live in frequency domain
        # This assumes that fields are initially created in spatial domain.
        if 'axes_transform_state' in kwargs:
            self.axes_transform_state = kwargs['axes_transform_state']
        else:
            self.axes_transform_state = [False] * len(self.shape)

        # self.transformed_axes_origins stores the starting values of the grid
        # from before the last transform was executed, this is used to
        # recreate the correct axis interval upon inverse transform
        if 'transformed_axes_origins' in kwargs:
            self.transformed_axes_origins = kwargs['transformed_axes_origins']
        else:
            self.transformed_axes_origins = [None] * len(self.shape)

    def __copy__(self):
        '''
        returns a shallow copy of the object.
        This method is called by `copy.copy(obj)`.
        Just copy enough to create copies for operator overloading.
        '''
        cls = type(self)
        ret = cls.__new__(cls)
        ret.__dict__.update(self.__dict__)  # shallow copy
        for k in ['infos', 'axes_transform_state', 'transformed_axes_origins']:
            # copy iterables one level deeper
            # but matrix is not copied!
            ret.__dict__[k] = copy.copy(self.__dict__[k])
        # create shallow copies of Axis objects
        ret.axes = [copy.copy(ret.axes[i]) for i in range(len(ret.axes))]
        return ret

    # Stuff related with compatibility to Numpy's ufuncs starts here.
    def _get_axes_ats_tao_binary_ufunc_broadcasting(self, other):
        """
        compute the axes, axes_transform_state and transformed_axes_origins for the result
        of a binary ufunc __call__ operation between self and other
        """
        if isinstance(other, numbers.Number):
            # if other is just a number, all properties should be inherited from self
            return self.axes, self.axes_transform_state, self.transformed_axes_origins

        # some short hands...
        axes1 = self.axes
        ats1 = self.axes_transform_state
        tao1 = self.transformed_axes_origins

        # create short hands for the properties of other
        if not isinstance(other, Field):
            # if other is a plain array, fill everything with None
            axes2 = [None]*other.ndim
            ats2 = [None]*other.ndim
            tao2 = [None]*other.ndim
        else:
            axes2 = other.axes
            ats2 = other.axes_transform_state
            tao2 = other.transformed_axes_origins

        # print("_get_axes_ats_tao_binary_ufunc_broadcasting self:", axes1, ats1, tao1)
        # print("_get_axes_ats_tao_binary_ufunc_broadcasting other:", axes2, ats2, tao2)

        # resulting array has total_dim dimensions
        total_dim = max(len(axes1), len(axes2))

        # enumerate axes objects and convert to a list, to support reverse iteration
        axes1 = list(enumerate(axes1))
        axes2 = list(enumerate(axes2))

        axes = []
        axes_transform_state = []
        transformed_axes_origins = []
        # collect result properties starting from the last axis, as broadcasting logic
        # of numpy also starts with last axis
        for (i1, ax1), (i2, ax2) in zip_longest(reversed(axes1), reversed(axes2),
                                                fillvalue=(None, None)):
            if ax1 is None:
                # ax1 is None, just use ax2
                axes.append(ax2)
                axes_transform_state.append(ats2[i2])
                transformed_axes_origins.append(tao2[i2])
            elif ax2 is None:
                # ax2 is None, just use ax1
                axes.append(ax1)
                axes_transform_state.append(ats1[i1])
                transformed_axes_origins.append(tao1[i1])
            elif len(ax1) == len(ax2):
                # both axes have same length, both should be valid.
                # TODO: Check if axes are really equal
                # print(len(ax1), len(ax2), ats1[i1], tao1[i1], ats2[i2], tao2[i2])
                axes.append(ax1)

                # we are not sure from which axis we should take ats and tao. guess...
                if tao2[i2] is None and i1 is not None:
                    axes_transform_state.append(ats1[i1])
                    transformed_axes_origins.append(tao1[i1])
                else:
                    axes_transform_state.append(ats2[i2])
                    transformed_axes_origins.append(tao2[i2])
            elif len(ax1) == 1:
                # ax1 has length 1, use ax2
                axes.append(ax2)
                axes_transform_state.append(ats2[i2])
                transformed_axes_origins.append(tao2[i2])
            elif len(ax2) == 1:
                # ax2 has length 1, use ax1
                axes.append(ax1)
                axes_transform_state.append(ats1[i1])
                transformed_axes_origins.append(tao1[i1])
            else:
                raise ValueError("Incompatible shapes for broadcasting")

        return list(reversed(axes)), list(reversed(axes_transform_state)), \
            list(reversed(transformed_axes_origins))

    # make sure that np.array() * Field() returns a Field and not a plain array
    __array_priority__ = 1

    def __array__(self, dtype=None):
        '''
        will be called by numpy function in case an numpy array is needed.
        '''
        return np.asanyarray(self.matrix, dtype=dtype)

    # What kind of other objects do we support? so far any kind of numpy array or scalar number
    _HANDLED_TYPES = (np.ndarray, numbers.Number)

    # handle ufuncs, new interface.
    # see https://docs.scipy.org/doc/numpy-1.13.0/reference/generated/[...]
    # [...]/numpy.lib.mixins.NDArrayOperatorsMixin.html#numpy.lib.mixins.NDArrayOperatorsMixin
    def __array_ufunc__(self, ufunc, method, *inputs, **kwargs):
        # Have implemented neither 'reduceat' because it is crazy nor
        # 'inner' because it is not documented
        if method not in ['__call__', 'reduce', 'outer', 'at', 'accumulate']:
            return NotImplemented

        out = kwargs.get('out', ())
        for x in inputs + out:
            # Only support operations with instances of _HANDLED_TYPES.
            if not isinstance(x, self._HANDLED_TYPES + (type(self),)):
                # Any unsupported operation should return NotImplemented such that
                # numpy can continue to look for other methods that might support it
                return NotImplemented

        # TODO: add check of Axes extent and unit here

        # If out-argument set, an output Field was already created. Do not wworry
        # about axes in that case
        if not out:
            if method == '__call__':
                if len(inputs) == 1:
                    # unary operation, leave everything as it is
                    axes = self.axes
                    ats = self.axes_transform_state
                    tao = self.transformed_axes_origins
                elif len(inputs) == 2:
                    # binary operation, use Field._get_axes_ats_tao_binary_ufunc_broadcasting
                    a, b = inputs
                    if isinstance(a, type(self)):
                        axes, ats, tao = a._get_axes_ats_tao_binary_ufunc_broadcasting(b)
                    elif isinstance(b, type(self)):
                        axes, ats, tao = b._get_axes_ats_tao_binary_ufunc_broadcasting(a)
                else:
                    raise NotImplemented
            elif method == 'accumulate':
                axes = self.axes
                ats = self.axes_transform_state
                tao = self.transformed_axes_origins
            elif method == 'reduce':
                axes = copy.copy(self.axes)
                ats = self.axes_transform_state[:]
                tao = self.transformed_axes_origins[:]
                reduceaxis = kwargs.get('axis', 0)
                if not isinstance(reduceaxis, collections.Iterable):
                    reduceaxis = (reduceaxis,)
                for axis in reversed(sorted(set(reduceaxis))):
                    del axes[axis]
                    del ats[axis]
                    del tao[axis]
            elif method == 'outer':
                axes = []
                ats = []
                tao = []
                for i in inputs:
                    if isinstance(i, type(self)):
                        axes.extend(i.axes)
                        ats.extend(i.axes_transform_state)
                        tao.extend(i.transformed_axes_origins)
                    elif isinstance(i, np.ndarray):
                        for j in range(i.ndim):
                            a = Axis()
                            a.setextent(0, 1, j.shape[j])
                            axes.append(a)
                            ats.append(False)
                            tao.append(None)
            elif method == 'at':
                axes = None
        # Defer to the implementation of the ufunc on unwrapped values.
        inputs = tuple(x.matrix if isinstance(x, type(self)) else x for x in inputs)
        if out:
            if isinstance(out, type(self)):
                kwargs['out'] = out.matrix
            elif isinstance(out, tuple):
                kwargs['out'] = tuple(
                    x.matrix if isinstance(x, type(self)) else x for x in out)
        result = getattr(ufunc, method)(*inputs, **kwargs)

        # If out-argument set, just return the output Field
        if out:
            return out

        # Otherwise, the ufunc has returned one or more simple array(s). Wrap this/these
        # with the `axes`
        if type(result) is tuple:
            # multiple return values
            return tuple(type(self)(x, self.name, self.unit, axes=axes,
                                    axes_transform_state=ats, transformed_axes_origins=tao)
                         for x in result)
        elif method == 'at':
            # no return value
            return None
        else:
            # one return value
            obj = type(self)(result, self.name, self.unit, axes=axes,
                             axes_transform_state=ats, transformed_axes_origins=tao)
            return obj

    # wrap ufunc results from numpy < 1.13 as Fields.
    # This is also used for __add__ and so on as they are implemented through ufuncs via
    # NDArrayOperatorsMixin.
    # This is not intended to be perfect because it is barely possible to get it right
    # with the old interface
    def __array_wrap__(self, array, context=None):
        # this is a Field already, leave it as is
        if isinstance(array, type(self)):
            return array

        # fallback defaults
        axes = self.axes
        ats = self.axes_transform_state
        tao = self.transformed_axes_origins

        # if we have `context`, there might be a chance...
        if context:
            f, inputs, d = context
            if len(inputs) == 2:
                # binary operation, use Field._get_axes_ats_tao_binary_ufunc_broadcasting
                a, b = inputs
                if isinstance(a, type(self)):
                    axes, ats, tao = a._get_axes_ats_tao_binary_ufunc_broadcasting(b)
                elif isinstance(b, type(self)):
                    axes, ats, tao = b._get_axes_ats_tao_binary_ufunc_broadcasting(a)

        if array.ndim == len(axes):
            # we might have gotten `axes` right...
            return type(self)(array, self.name, self.unit, axes=axes,
                              axes_transform_state=ats, transformed_axes_origins=tao)

        # Have no Idea what the axes should be. Return plain `ndarray`.
        return array

    def _addaxisobj(self, axisobj):
        '''
        uses the given axisobj as the axis obj in the given dimension.
        '''
        # check if number of grid points match
        matrixpts = self.shape[len(self.axes)]
        if matrixpts != len(axisobj):
            raise ValueError(
                'Number of Grid points in next missing Data '
                'Dimension ({:d}) has to match number of grid points of '
                'new axis ({:d})'.format(matrixpts, len(axisobj)))
        self.axes.append(axisobj)

    def _addaxisnodes(self, grid_node, **kwargs):
        ax = Axis(grid_node=grid_node, **kwargs)
        self._addaxisobj(ax)
        return

    def _addaxis(self, extent, **kwargs):
        '''
        adds a new axis that is supported by the matrix.
        '''
        matrixpts = self.shape[len(self.axes)]
        ax = Axis(extent=extent, n=matrixpts, **kwargs)
        self._addaxisobj(ax)

    def setaxisobj(self, axis, axisobj):
        '''
        replaces the current axisobject for axis axis by the
        new axisobj axisobj.
        '''
        axid = helper.axesidentify[axis]
        if not len(axisobj) == self.shape[axid]:
            raise ValueError('Axis object has {:3n} grid points, whereas '
                             'the data matrix has {:3n} on axis {:1n}'
                             ''.format(len(axisobj),
                                       self.shape[axid], axid))
        self.axes[axid] = axisobj

    def islinear(self):
        return [a.islinear() for a in self.axes]

    @property
    def label(self):
        if self._label:
            ret = self._label
        elif self.unit == '':
            ret = self.name
        else:
            ret = self.name + ' [' + self.unit + ']'
        return ret

    @label.setter
    def label(self, x):
        self._label = x
        return

    @property
    def matrix(self):
        return self._matrix

    @matrix.setter
    def matrix(self, other):
        if np.shape(other) != self.shape:
            raise ValueError("Shape of old and new matrix must be identical")
        self._matrix = other

    @property
    def shape(self):
        return np.asarray(self).shape

    @property
    def grid_nodes(self):
        return np.squeeze([a.grid_node for a in self.axes])

    @property
    def grid(self):
        return np.squeeze([a.grid for a in self.axes])

    def meshgrid(self, sparse=True):
        return meshgrid(*[ax.grid for ax in self.axes], indexing='ij', sparse=sparse)

    @property
    def dimensions(self):
        '''
        returns only present dimensions.
        [] and [[]] are interpreted as -1
        np.array(2) is interpreted as 0
        np.array([1,2,3]) is interpreted as 1
        and so on...
        '''
        ret = len(self.shape)  # works for everything with data.
        if np.prod(self.shape) == 0:  # handels everything without data
            ret = -1
        return ret

    @property
    def extent(self):
        '''
        returns the extents in a linearized form,
        as required by "matplotlib.pyplot.imshow".
        '''
        return np.ravel([a.extent for a in self.axes])

    @extent.setter
    def extent(self, newextent):
        '''
        sets the new extent to the specific values.
        '''
        if not self.dimensions * 2 == len(newextent):
            raise TypeError('size of newextent doesnt match self.dimensions * 2')
        for i in range(len(self.axes)):
            newax = Axis(self.axes[i].name, self.axes[i].unit,
                         extent=newextent[2 * i:2 * i + 2], n=self.shape[i])
            self.setaxisobj(i, newax)
        return

    @property
    def spacing(self):
        '''
        returns the grid spacings for all axis.
        '''
        return np.array([ax.spacing for ax in self.axes])

    @property
    def real(self):
        return self.replace_data(self.matrix.real)

    @property
    def imag(self):
        return self.replace_data(self.matrix.imag)

    @property
    def angle(self):
        return self.replace_data(np.angle(self))

    def conj(self):
        return np.conj(self)

    def replace_data(self, other):
        ret = copy.copy(self)
        ret.matrix = other
        return ret

    def pad(self, pad_width, mode='constant', **kwargs):
        '''
        Pads the data using `np.pad` and takes care of the axes.
        See documentation of `numpy.pad`.

        In contrast to `np.pad`, `pad_width` may be given as integers, which will be interpreted
        as pixels, or as floats, which will be interpreted as distance along the appropriate axis.

        All other parameters are passed to `np.pad` unchanged.
        '''
        ret = copy.copy(self)
        if not self.islinear():
            raise ValueError('Padding the axes is only meaningful with linear axes.'
                             'Please apply np.pad to the matrix by yourself and update the axes'
                             'as you like.')

        if not isinstance(pad_width, collections.Iterable):
            pad_width = [pad_width]

        if len(pad_width) == 1:
            pad_width *= self.dimensions

        if len(pad_width) != self.dimensions:
            raise ValueError('Please check your pad_width argument. If it is an Iterable, its'
                             'length must equal the number of dimensions of this Field.')

        pad_width_numpy = []

        padded_axes = []

        for i, axis_pad in enumerate(pad_width):
            if not isinstance(axis_pad, collections.Iterable):
                axis_pad = [axis_pad, axis_pad]

            if len(axis_pad) > 2:
                raise ValueError

            if len(axis_pad) == 1:
                axis_pad = list(axis_pad)*2

            axis = ret.axes[i]

            dx = axis.spacing
            axis_pad = [int(np.ceil(p/dx))
                        if helper.is_non_integer_real_number(p)
                        else p
                        for p
                        in axis_pad]
            pad_width_numpy.append(axis_pad)

            totalpad_axis = sum(axis_pad)

            if totalpad_axis:
                padded_axes.append(i)

                extent = axis.extent
                newextent = [extent[0] - axis_pad[0]*dx, extent[1] + axis_pad[1]*dx]
                gridpoints = len(axis.grid_node) - 1 + axis_pad[0] + axis_pad[1]

                ret.axes[i] = Axis(axis.name, axis.unit, extent=newextent, n=gridpoints)

        ret._matrix = np.pad(self, pad_width_numpy, mode, **kwargs)

        # This info is invalidated for all axes which have actually been padded
        for i in padded_axes:
            ret.transformed_axes_origins[i] = None

        return ret

    def half_resolution(self, axis):
        '''
        Halfs the resolution along the given axis by removing
        every second `grid_node` and averaging every second data point into one.

        If there is an odd number of grid points, the last point will
        be ignored (that means, the extent will change by the size of
        the last grid cell).

        Returns
        -------
        Field:
            the modified `Field`.
        '''
        axis = helper.axesidentify[axis]
        ret = copy.copy(self)
        n = ret.matrix.ndim
        s1 = [slice(None), ] * n
        s2 = [slice(None), ] * n
        # ignore last grid point if self.matrix.shape[axis] is odd
        lastpt = ret.shape[axis] - ret.shape[axis] % 2
        # Averaging over neighboring points
        s1[axis] = slice(0, lastpt, 2)
        s2[axis] = slice(1, lastpt, 2)
        m = (ret.matrix[s1] + ret.matrix[s2]) / 2.0
        ret._matrix = m
        ret.setaxisobj(axis, ret.axes[axis].half_resolution())

        # This info is invalidated
        ret.transformed_axes_origins[axis] = None

        return ret

    def map_axis_grid(self, axis, transform, preserve_integral=True, jacobian_func=None):
        '''
        Transform the Field to new coordinates along one axis.

        This function transforms the coordinates of one axis according to the function
        `transform` and applies the jacobian to the data.

        Please note that no interpolation is applied to the data, instead a non-linear
        axis grid is produced. If you want to interpolate the data to a new (linear) grid,
        use the method :meth:`map_coordinates` instead.

        In contrast to :meth:`map_coordinates`,
        the function transform is not used to pull the new data
        points from the old grid, but is directly applied to the axis. This reverses the
        direction of the transform. Therfore, in order to preserve the integral,
        it is necessary to divide by the Jacobian.

        Parameters
        ----------
        axis: int
            the index or name of the axis you want to apply transform to.

        transform: callable
            the transformation function which takes the old coordinates as an input
            and returns the new grid

        preserve_integral: bool
            Divide by the jacobian of transform, in order to preserve the
            integral.

        jacobian_func: callable
            If given, this is expected to return the derivative of transform.
            If not given, the derivative is numerically approximated.
        '''
        axis = helper.axesidentify[axis]

        ret = copy.copy(self)

        if preserve_integral:
            if jacobian_func is None:
                jacobian_func = helper.approx_1d_jacobian_det(transform)

            jac_shape = [1]*self.dimensions
            jac_shape[axis] = len(ret.axes[axis])

            ret.matrix = ret.matrix / np.reshape(jacobian_func(ret.axes[axis].grid),
                                                 jac_shape)

        grid = transform(ret.axes[axis].grid)
        grid_node = transform(ret.axes[axis].grid_node)
        ret.axes[axis] = Axis(ret.axes[axis].name, ret.axes[axis].unit,
                              grid=grid, grid_node=grid_node)

        return ret

    def _map_coordinates(self, newaxes, transform=None, complex_mode='polar',
                         preserve_integral=True, jacobian_func=None,
                         jacobian_determinant_func=None, **kwargs):
        '''
        complex_mode:
            The complex_mode specifies how to proceed with complex data.

            * complex_mode = 'cartesian' - interpolate real/imag part (fastest)
            * complex_mode = 'polar' - interpolate abs/phase \
            If skimage.restoration is available, the phase will be unwrapped first (default)
            * complex_mode = 'polar-no-unwrap' - interpolate abs/phase \
            Skip unwrapping the phase, even if skimage.restoration is available

        preserve_integral: bool
            If True (the default), the data will be multiplied with the
            Jacobian determinant of the coordinate transformation such that the integral
            over the data will be preserved.

            In general, you will want to do this, because the physical unit of the new Field will
            correspond to the new axis of the Fields. Please note that Postpic, currently, does not
            automatically change the unit members of the Axis and Field objects, this you will have
            to do manually.

            There are, however, exceptions to this rule. Most prominently, if you are converting to
            polar coordinates,
            it depends on what you are going to do with the transformed Field.
            If you intend to do a Cartesian r-theta plot or are interested in a lineout
            for a single value of theta, you do want to apply the Jacobian determinant.
            If you had a density in
            e.g. J/m^2 than, in polar coordinates, you want to have a density in J/m/rad.
            If you intend, on the other hand, to do a polar plot, you do not want to apply the
            Jacobian. In a polar plot, the data points are plotted with variable density which
            visually takes care of the Jacobian automatically. A polar plot of the polar data
            should look like a Cartesian plot of the original data with just a peculiar coordinate
            grid drawn over it.

        jacobian_determinant_func: callable
            A callable that returns the jacobian determinant of
            the transform. If given, this takes precedence over the following option.

        jacobian_func: callable
            a callable that returns the jacobian of the transform. If this is
            not given, the jacobian is numerically approximated.

        **kwargs:
            Additional keyword arguments are passed to `scipy.ndimage.map_coordinates`,
            see the documentation of that function.
        '''
        # Instantiate an identity if no transformation function was given
        if transform is None:
            def transform(*x):
                return x

            def jacobian_determinant_func(*x):
                return 1.0

        if preserve_integral:
            if jacobian_determinant_func is None:
                if jacobian_func is None:
                    jacobian_func = helper.approx_jacobian(transform)
                jacobian_determinant_func = helper.jac_det(jacobian_func)

        do_unwrap_phase = True
        if complex_mode == 'polar-no-unwrap':
            complex_mode = 'polar'
            do_unwrap_phase = False

        # Start a new Field object by inserting the new axes
        ret = copy.copy(self)
        ret.axes = newaxes
        shape = [len(ax) for ax in newaxes]

        # Calculate the output grid
        out_coords = ret.meshgrid()

        # Calculate the source points for every point of the new mesh
        coordinates_ax = transform(*out_coords)

        # Rescale the source coordinates to pixel coordinates
        coordinates_px = [ax.value_to_index(x) for ax, x in zip(self.axes, coordinates_ax)]

        # Broadcast all coordinate arrays to the new shape
        coordinates_px = [broadcast_to(c, shape) for c in coordinates_px]

        # Map the matrix using scipy.ndimage.map_coordinates
        if np.isrealobj(self.matrix):
            ret._matrix = spnd.map_coordinates(self.matrix, coordinates_px, **kwargs)
        else:
            if complex_mode == 'cartesian':
                real, imag = self.matrix.real.copy(), self.matrix.imag.copy()
                ret._matrix = np.empty(np.broadcast(*coordinates_px).shape,
                                       dtype=self.matrix.dtype)
                spnd.map_coordinates(real, coordinates_px, output=ret.matrix.real, **kwargs)
                spnd.map_coordinates(imag, coordinates_px, output=ret.matrix.imag, **kwargs)
            elif complex_mode == 'polar':
                angle = np.angle(self)
                if do_unwrap_phase:
                    if unwrap_phase:
                        angle = unwrap_phase(angle)
                    else:
                        warnings.warn("Function unwrap_phase from skimage.restoration not "
                                      "available! Install scikit-image or use complex_mode = "
                                      "'polar-no-unwrap' to get rid of this warning.")

                absval = spnd.map_coordinates(abs(self), coordinates_px, **kwargs)
                angle = spnd.map_coordinates(angle, coordinates_px, **kwargs)
                ret._matrix = absval * np.exp(1.j * angle)
            else:
                raise ValueError('Invalid value of complex_mode.')

        if preserve_integral:
            ret._matrix = ret._matrix * jacobian_determinant_func(*out_coords)

        # This info is invalidated
        ret.transformed_axes_origins = [None]*ret.dimensions
        transform_state = self._transform_state()
        if transform_state is None:
            transform_state = False
        ret.axes_transform_state = [transform_state]*ret.dimensions

        return ret

    @helper.append_doc_of(_map_coordinates)
    def map_coordinates(self, newaxes, transform=None, complex_mode='polar',
                        preserve_integral=True, jacobian_func=None,
                        jacobian_determinant_func=None, **kwargs):
        r'''
        Transform the Field to new coordinates.

        Parameters
        ----------
        newaxes: list
            The new axes of the new coordinates.

        transform: callable
            a callable that takes the new coordinates as input and returns
            the old coordinates from where to sample the Field.
            It is basically the inverse of the transformation that you want to perform.
            If transform is not given, the identity will be used. This is suitable for
            simple interpolation to a new extent/shape.
            Example for cartesian -> polar:

            >>> def T(r, theta):
            >>>    x = r * np.cos(theta)
            >>>    y = r * np.sin(theta)
            >>>    return x, y

            Note that this function actually computes the cartesian coordinates from the polar
            coordinates, but stands for transforming a field in cartesian coordinates into a
            field in polar coordinates.

            However, in order to preserve the definite integral of
            the field, it is necessary to multiply with the Jacobian determinant of T.

            .. math::
                \tilde{U}(r, \theta) = U(T(r, \theta)) \cdot \det
                \frac{\partial (x, y)}{\partial (r, \theta)}
            such that

            .. math::
                \int_V \mathop{\mathrm{d}x} \mathop{\mathrm{d}y} U(x,y) =
                \int_{T^{-1}(V)} \mathop{\mathrm{d}r}\mathop{\mathrm{d}\theta}
                \tilde{U}(r,\theta)\,.
        '''
        return self._map_coordinates(newaxes, transform=transform, complex_mode=complex_mode,
                                     preserve_integral=preserve_integral,
                                     jacobian_func=jacobian_func,
                                     jacobian_determinant_func=jacobian_determinant_func,
                                     **kwargs)

    def autoreduce(self, maxlen=4000):
        '''
        Reduces the Grid to a maximum length of maxlen per dimension
        by just executing half_resolution as often as necessary.
        '''
        ret = self  # half_resolution will take care for the copy
        for i in range(len(ret.axes)):
            while len(ret.axes[i]) > maxlen:
                ret = ret.half_resolution(i)

        return ret

    def cutout(self, newextent):
        '''
        only keeps that part of the data, that belongs to newextent.
        '''
        slices = self._extent_to_slices(newextent)
        return self[slices]

    def autocutout(self, axes=None, fractions=(0.001, 0.002)):
        '''
        Automatically cuts out the main feature of the field by removing border regions
        that only contain small numbers.

        This is done axis by axis. For each axis, the mean across all other axes is taken.
        The maximum `max` of the remaining 1d-`array` is taken and searched for the outermost
        boundaries a, d such that all values out of array[a:d] are smaller then fractions[0]*max.
        A second set of boundaries b, c is searched such that all values out of array[b:c] are
        smaller then fractions[1]*max.
        Because fractions[1] should be larger than fractions[0], array[b:c] should be contained
        completely in array[a:d].

        A padding length x is chosen such that array[b-x:c+x] is entirely within array[a:d].

        Then the corresponding axis of the field is sliced to [b-x:c+x] and multiplied with a
        tukey-window such that the region [b:c] is left untouched and the field in the padding
        region smoothly vanishes on the outer border.

        This process is repeated for all axes in `axes` or for all axes if `axes` is None.
        '''
        field = self.squeeze()

        if axes is None:
            axes = range(field.dimensions)

        if not isinstance(axes, collections.Iterable):
            axes = (axes, )

        if len(axes) != len(set(axes)):
            raise ValueError("This should be applied only once to each axis")

        # collect the slices which we will apply to field
        slices = [slice(None)]*field.dimensions

        # collect the sparse window functions which we will all apply in the end using numexpr
        windows = []

        for axis in axes:
            field_mean = abs(field)
            for otheraxis in range(field.dimensions):
                if otheraxis != axis:
                    field_mean = field_mean.mean(otheraxis)

            k = field_mean.shape[0]

            # outer bounds for lower threshold
            a, d = helper.max_frac_bounds(field_mean, fractions[0])

            # inner bounds for higher threshold
            b, c = helper.max_frac_bounds(field_mean, fractions[1])

            # Above should result in a<=b<=c<=d
            assert a <= b <= c <= d

            # Length of inner region which will be passed through unchanged
            ll = c-b

            # length of remaining region befor/after inner region
            x = max(d-c, b-a)
            x = min(x, k-c, b)

            # final indices of slice
            e, f = b-x, c+x
            slices[axis] = slice(e, f)

            # new length of the axis
            m = f-e

            shape = [1]*field.dimensions
            shape[axis] = m
            windows.append(np.reshape(tukey(m, 1-ll/m), shape))

        field = field[slices]
        varnames = "abcdefg"
        expr = "*".join(varnames[:len(windows)+1])
        local_dict = {v: w for v, w in zip(varnames[1:], windows)}
        local_dict['a'] = field

        return field.replace_data(ne.evaluate(expr, local_dict=local_dict, global_dict=None))

    def squeeze(self):
        '''
        removes axes that have length 1, reducing self.dimensions.

        Same as `numpy.squeeze`.
        '''
        ret = copy.copy(self)
        retained_axes = [i for i in range(self.dimensions) if len(self.axes[i]) > 1]

        ret.axes = [self.axes[i] for i in retained_axes]
        ret.axes_transform_state = [self.axes_transform_state[i] for i in retained_axes]
        ret.transformed_axes_origins = [self.transformed_axes_origins[i] for i in retained_axes]

        ret._matrix = np.squeeze(ret.matrix)
        assert tuple(len(ax) for ax in ret.axes) == ret.shape
        return ret

    def transpose(self, *axes):
        '''
        transpose method equivalent to `numpy.ndarray.transpose`. If `axes` is empty,
        the order of the
        axes will be reversed. Otherwise axes[i] == j means that the i'th axis of the returned
        Field will be the j'th axis of the input Field.
        '''
        if not axes:
            axes = list(reversed(range(self.dimensions)))
        elif len(axes) == self.dimensions:
            pass
        else:
            axes = axes[0]

        if len(axes) != self.dimensions:
            raise ValueError('Invalid axes argument')

        ret = copy.copy(self)
        ret.axes = [ret.axes[i] for i in axes]
        ret._matrix = ret._matrix.transpose(*axes)
        return ret

    @property
    def T(self):
        """
        Return the Field with the order of axes reversed. In 2D this is the usual matrix
        transpose operation.
        """
        return self.transpose()

    def swapaxes(self, axis1, axis2):
        '''
        Swaps the axes `axis1` and `axis2`, equivalent to `numpy.swapaxes`.
        '''
        axes = list(range(self.dimensions))
        axes[axis1] = axis2
        axes[axis2] = axis1
        return self.transpose(*axes)

    all = _reducing_numpy_method("all")
    any = _reducing_numpy_method("any")
    max = _reducing_numpy_method("max")
    min = _reducing_numpy_method("min")
    prod = _reducing_numpy_method("prod")
    sum = _reducing_numpy_method("sum")
    ptp = _reducing_numpy_method("ptp")
    std = _reducing_numpy_method("std")
    mean = _reducing_numpy_method("mean")
    var = _reducing_numpy_method("var")

    def clip(self, a_min, a_max, out=None):
        o = np.clip(self.matrix, a_min, a_max, out=out)
        if out:
            return out
        return self.replace_data(o)

    def _integrate_constant(self, axes):
        '''
        Integrate by assuming constant value across each grid cell, even for uneven grids.
        This effectively assumes cell-oriented data where each data point already represents
        an average over its cell
        '''
        axes = tuple(sorted(set(axes)))

        ret = self

        for axis in reversed(axes):
            box_sizes = self.axes[axis].grid_node[1:] - self.axes[axis].grid_node[:-1]
            shape = [1] * self.dimensions
            shape[axis] = len(box_sizes)
            box_sizes = np.reshape(box_sizes, shape)
            ret = ret * box_sizes

        ret = ret.sum(axes)

        return ret

    def _integrate_scipy(self, axes, method):
        ret = copy.copy(self)
        for axis in reversed(sorted(axes)):
            ret._matrix = method(ret, ret.axes[axis].grid, axis=axis)
            del ret.axes[axis]

        return ret

    def integrate(self, axes=None, method=scipy.integrate.simps):
        '''
        Calculates the definite integral along the given axes.

        Parameters
        ----------
        method: callable
            Choose the method to use. Available options:

            * 'constant'
            * any function with the same signature as scipy.integrate.simps (default).
        '''
        if not callable(method) and method != 'constant':
            raise ValueError("Requested method {} is not supported".format(method))

        if axes is None:
            axes = range(self.dimensions)

        if not isinstance(axes, collections.Iterable):
            axes = (axes,)

        if method == 'constant':
            return self._integrate_constant(axes)
        else:
            return self._integrate_scipy(axes, method)

    def _transform_state(self, axes=None):
        """
        Returns the collective transform state of the given axes.

        If all mentioned axis i have `self.axes_transform_state[i]==True` return True
        (All axes live in frequency domain).

        If all mentioned axis i have self.axes_transform_state[i]==False return False
        (All axes live in spatial domain)

        Else return None
        (Axes have mixed transform_state)
        """
        if axes is None:
            axes = range(self.dimensions)

        for b in [True, False]:
            if all(self.axes_transform_state[i] == b for i in axes):
                return b
        return None

    def fft_autopad(self, axes=None, fft_padsize=helper.fftw_padsize):
        """
        Automatically pad the array to a size such that computing its FFT using FFTW will be fast.

        Parameters
        ----------
        fft_padsize: callable
            The default for keyword argument `fft_padsize` is a callable,
            that is used to calculate the padded size for a given size.

            By default, this uses `fft_padsize=helper.fftw_padsize`
            which finds the next larger "good"
            grid size according to what the FFTW documentation says.

            However, the FFTW documentation also says:
            "(...) Transforms whose sizes are powers of 2 are especially fast."

            If you don't worry about the extra padding, you can pass
            `fft_padsize=helper.fft_padsize_power2`
            and this method will pad to the next power of 2.
        """
        if axes is None:
            axes = range(self.dimensions)

        if not isinstance(axes, collections.Iterable):
            axes = (axes,)

        pad = [0] * self.dimensions

        for axis in axes:
            ll = self.shape[axis]
            pad0 = fft_padsize(ll) - ll
            pad1 = pad0 // 2
            pad2 = pad0 - pad1
            pad[axis] = [pad1, pad2]

        return self.pad(pad)

    def _conjugate_grid(self, axes=None):
        """
        Calculate the new grid that will emerge when a FFT would be transformed.
        """
        # If axes is None, transform all axes
        if axes is None:
            axes = range(self.dimensions)

        # If axes is not a tuple, make it a one-tuple
        if not isinstance(axes, collections.Iterable):
            axes = (axes,)

        dx = {i: self.axes[i].spacing for i in axes}
        new_axes = {
            i: fft.fftshift(2*np.pi*fft.fftfreq(self.shape[i], dx[i]))
            for i in axes
        }

        for i in axes:
            # restore original axes origins
            if self.transformed_axes_origins[i]:
                new_axes[i] += self.transformed_axes_origins[i] - new_axes[i][0]
        return new_axes

    def fft(self, axes=None, exponential_signs='spatial', **kwargs):
        '''
        Performs Fourier transform on any number of axes.

        The argument axis is either an integer indicating the axis to be transformed
        or a tuple giving the axes that should be transformed. Automatically determines
        forward/inverse transform. Transform is only applied if all mentioned axes are
        in the same transform state.
        If an axis is transformed twice, the origin of the axis is restored.

        Parameters
        ----------

        exponential_signs:
            configures the sign convention of the exponential.

            * exponential_signs == 'spatial':  fft using exp(-ikx), ifft using exp(ikx)
            * exponential_signs == 'temporal':  fft using exp(iwt), ifft using exp(-iwt)

        **kwargs:
            keyword-arguments are passed to the underlying fft implementation.
        '''
        # If axes is None, transform all axes
        if axes is None:
            axes = range(self.dimensions)

        # If axes is not a tuple, make it a one-tuple
        if not isinstance(axes, collections.Iterable):
            axes = (axes,)

        if exponential_signs not in ['spatial', 'temporal']:
            raise ValueError('Argument exponential_signs has an invalid value.')

        # List axes uniquely and in ascending order
        axes = sorted(set(axes))

        if not all(self.axes[i].islinear() for i in axes):
            raise ValueError("FFT only allowed for linear grids")

        # Get the collective transform state of the axes
        transform_state = self._transform_state(axes)

        if transform_state is None:
            raise ValueError("FFT only allowed if all mentioned axes are in same transform state")

        # Record current axes origins of transformed axes
        new_origins = {i: self.axes[i].grid[0] for i in axes}

        # Grid spacing
        dx = {i: self.axes[i].spacing for i in axes}

        # Unit volume of transform
        dV = np.product(list(dx.values()))

        # Number of grid cells of transform
        N = np.product([self.shape[i] for i in axes])

        # Total volume of transform
        V = dV*N

        # Total volume of conjugate space
        Vk = (2*np.pi)**len(dx)/dV

        # normalization factor ensuring Parseval's Theorem
        fftnorm = np.sqrt(V/Vk)

        # compile fft arguments, starting from default arguments `fft_kwargs` ...
        my_fft_args = fft_kwargs.copy()
        # ... and adding the user supplied `kwargs`
        my_fft_args.update(kwargs)
        # ... and also norm = 'ortho'
        my_fft_args['norm'] = 'ortho'

        # Workaround for missing `fft` argument `norm='ortho'`
        from pkg_resources import parse_version
        if parse_version(np.__version__) < parse_version('1.10'):
            del my_fft_args['norm']
            if transform_state is False:
                fftnorm /= np.sqrt(N)
            elif transform_state is True:
                fftnorm *= np.sqrt(N)

        mat = self.matrix

        if exponential_signs == 'temporal':
            mat = np.conjugate(mat)

        new_axes = self._conjugate_grid(axes)

        # Transforming from spatial domain to frequency domain ...
        if transform_state is False:
            new_axesobjs = {
                i: Axis('w' if self.axes[i].name == 't' else 'k'+self.axes[i].name,
                        '1/'+self.axes[i].unit,
                        grid=new_axes[i])
                for i in axes
            }
            mat = fftnorm \
                * fft.fftshift(fft.fftn(mat, axes=axes, **my_fft_args), axes=axes)

        # ... or transforming from frequency domain to spatial domain
        elif transform_state is True:
            new_axesobjs = {
                i: Axis('t' if self.axes[i].name == 'w' else self.axes[i].name.lstrip('k'),
                        self.axes[i].unit.lstrip('1/'),
                        grid=new_axes[i])
                for i in axes
            }
            mat = fftnorm \
                * fft.ifftn(fft.ifftshift(mat, axes=axes), axes=axes, **my_fft_args)

        if exponential_signs == 'temporal':
            mat = np.conjugate(mat)

        ret = copy.copy(self)
        ret.matrix = mat

        # Update axes objects

        for i in axes:
            # update axes objects
            ret.setaxisobj(i, new_axesobjs[i])

            # update transform state and record axes origins
            ret.axes_transform_state[i] = not transform_state
            ret.transformed_axes_origins[i] = new_origins[i]

        return ret

    def ensure_transform_state(self, transform_states):
        """
        Makes sure that the field has the given transform_states. `transform_states` may be
        a single boolean, indicating the same desired transform_state for all axes.
        It may be a list of the desired transform states for all the axes or a dictionary
        indicating the desired transform states of specific axes.
        """
        if not isinstance(transform_states, collections.Mapping):
            if not isinstance(transform_states, collections.Iterable):
                transform_states = [transform_states] * self.dimensions
            transform_states = dict(enumerate(transform_states))

        transform_axes = []
        for axid in sorted(transform_states.keys()):
            if self.axes_transform_state[axid] != transform_states[axid]:
                transform_axes.append(axid)

        if len(transform_axes) == 0:
            return self

        return self.fft(tuple(transform_axes))

    def ensure_spatial_domain(self):
        return self.ensure_transform_state(False)

    def ensure_frequency_domain(self):
        return self.ensure_transform_state(True)

    def _apply_linear_phase(self, dx):
        '''
        Apply a linear phase as part of translating the grid points.

        dx should be a mapping from axis number to translation distance
        All axes must have same transform_state and transformed_axes_origins not None
        '''
        transform_state = self._transform_state(dx.keys())
        if transform_state is None:
            raise ValueError("Translation only allowed if all mentioned axes"
                             "are in same transform state")

        if any(self.transformed_axes_origins[i] is None for i in dx.keys()):
            raise ValueError("Translation only allowed if all mentioned axes"
                             "have transformed_axes_origins not None")

        exp_ikdx = helper.linear_phase(self, dx)

        ret = self * exp_ikdx

        for i in dx.keys():
            ret.transformed_axes_origins[i] += dx[i]

        return ret

    def _shift_grid_by_fourier(self, dx):
        axes = sorted(dx.keys())
        ret = self.fft(axes)
        ret = ret._apply_linear_phase(dx)
        return ret.fft(axes)

    def _shift_grid_by_linear(self, dx):
        axes = sorted(dx.keys())
        shift = np.zeros(len(self.axes))
        for i, d in dx.items():
            shift[i] = d
        shift_px = shift/self.spacing
        ret = copy.copy(self)
        if np.isrealobj(self.matrix):
            ret.matrix = spnd.shift(self.matrix, -shift_px, order=1, mode='nearest')
        else:
            real, imag = self.matrix.real.copy(), self.matrix.imag.copy()
            ret.matrix = np.empty_like(matrix)
            spnd.shift(real, -shift_px, output=ret.matrix.real, order=1, mode='nearest')
            spnd.shift(imag, -shift_px, output=ret.matrix.imag, order=1, mode='nearest')

        for i in axes:
            ret.axes[i].grid_node = self.axes[i].grid_node + dx[i]

        return ret

    def shift_grid_by(self, dx, interpolation='fourier'):
        '''
        Translate the Grid by `dx`.
        This is useful to remove the grid stagger of field components.

        If all axis will be shifted, `dx` may be a list.
        Otherwise dx should be a mapping from axis to translation distance.

        The keyword-argument interpolation indicates the method to be used and
        may be one of `['linear', 'fourier']`.
        In case of interpolation = 'fourier' all axes must have same transform_state.
        '''
        methods = dict(fourier=self._shift_grid_by_fourier,
                       linear=self._shift_grid_by_linear)

        if interpolation not in methods.keys():
            raise ValueError("Requested method {} is not supported".format(interpolation))

        if not isinstance(dx, collections.Mapping):
            dx = dict(enumerate(dx))

        dx = {helper.axesidentify[i]: v for i, v in dx.items()}

        return methods[interpolation](dx)

    @helper.append_doc_of(_map_coordinates)
    def topolar(self, extent=None, shape=None, angleoffset=0, **kwargs):
        '''
        Transform the Field to polar coordinates.

        This is a convenience wrapper for :meth:`map_coordinates` which will let you easily
        define the desired grid in polar coordinates.

        Parameters
        ----------
        extent:
            should be of the form `extent=(phimin, phimax, rmin, rmax)` or
            `extent=(phimin, phimax)`
        shape:
            should be of the form `shape=(N_phi, N_r)`,
        angleoffset:
            can be any real number and will rotate the zero-point of the angular axis.
        '''
        # Fill extent and shape with sensible defaults if nothing was passed
        if extent is None or len(extent) < 4:
            r_min = np.sqrt(np.min(np.abs(self.grid[0]))**2 +
                            np.min(np.abs(self.grid[1]))**2)
            r_max = np.sqrt(np.max(np.abs(self.grid[0]))**2 +
                            np.max(np.abs(self.grid[1]))**2)
            if extent is None:
                extent = [-np.pi, np.pi, r_min, r_max]
            else:
                extent = [extent[0], extent[1], r_min, r_max]
        extent = np.asarray(extent)
        if shape is None:
            ptr_r = int((extent[3]-extent[2])/np.min(self.spacing))
            ptr_r = min(1000, ptr_r)
            ptr_t = int((extent[1]-extent[0])*(extent[2]+extent[3])/2.0/min(self.spacing))
            ptr_t = min(1000, ptr_t)
            shape = (ptr_t, ptr_r)

        # Create the new axes objects
        theta = Axis(name='theta', unit='rad',
                     grid=np.linspace(extent[0], extent[1], shape[0]))

        theta_offset = Axis(name='theta', unit='rad',
                            grid=np.linspace(extent[0], extent[1], shape[0]) - angleoffset)

        if self.axes[0].name.startswith('k'):
            rname = 'k'
        else:
            rname = 'r'

        r = Axis(name=rname, unit=self.axes[0].unit,
                 grid=np.linspace(extent[2], extent[3], shape[1]))

        # Perform the transformation
        ret = self.map_coordinates([theta_offset, r],
                                   transform=helper.polar2linear,
                                   jacobian_determinant_func=helper.polar2linear_jacdet,
                                   **kwargs)

        # Remove the angleoffset from the theta grid
        ret.setaxisobj(0, theta)

        return ret

    @helper.append_doc_of(io.export_field)
    def export(self, filename, **kwargs):
        '''
<<<<<<< HEAD
        Uses `postpic.export_field` to export this field to a file. All ``**kwargs`
        will be forwarded to this function:
=======
        Export Field object as a file. Format is recognized by the extension
        of the filename. Currently supported are:
            .npz:
                uses `numpy.savez`.
            .csv:
                uses `numpy.savetxt`.
>>>>>>> d8492f66
        '''
        io.export_field(filename, **kwargs)

    def saveto(self, filename):
        '''
        Save a Field object as a file. Use `loadfrom()` to load Field objects.
        '''
        if not filename.endswith('.npz'):
            filename += '.npz'
        self.export(filename)

    def __str__(self):
        return '<Feld "' + self.name + '" ' + str(self.shape) + '>'

    def _extent_to_slices(self, extent):
        if not self.dimensions * 2 == len(extent):
            raise TypeError('size of extent doesnt match self.dimensions * 2')

        extent = np.reshape(np.asarray(extent), (self.dimensions, 2))
        return [ax._extent_to_slice(ex) for ax, ex in zip(self.axes, extent)]

    def _normalize_slices(self, key):
        if not isinstance(key, collections.Iterable):
            key = (key,)
        if len(key) != self.dimensions:
            raise IndexError("{}D Field requires a {}-tuple of slices as index"
                             "".format(self.dimensions, self.dimensions))

        return [ax._normalize_slice(sl) for ax, sl in zip(self.axes, key)]

    # Operator overloading
    def __getitem__(self, key):
        old_shape = self.shape

        key = self._normalize_slices(key)
        field = copy.copy(self)
        field._matrix = field.matrix[key]
        for i, sl in enumerate(key):
            field.setaxisobj(i, field.axes[i][sl])

        new_shape = field.shape

        # This info is invalidated
        for i, (o, n) in enumerate(zip(old_shape, new_shape)):
            if o != n:
                field.transformed_axes_origins[i] = None

        return field

    def __setitem__(self, key, other):
        key = self._normalize_slices(key)
        self._matrix[key] = other<|MERGE_RESOLUTION|>--- conflicted
+++ resolved
@@ -1762,17 +1762,14 @@
     @helper.append_doc_of(io.export_field)
     def export(self, filename, **kwargs):
         '''
-<<<<<<< HEAD
         Uses `postpic.export_field` to export this field to a file. All ``**kwargs`
-        will be forwarded to this function:
-=======
-        Export Field object as a file. Format is recognized by the extension
+        will be forwarded to this function.
+        Format is recognized by the extension
         of the filename. Currently supported are:
             .npz:
                 uses `numpy.savez`.
             .csv:
                 uses `numpy.savetxt`.
->>>>>>> d8492f66
         '''
         io.export_field(filename, **kwargs)
 
