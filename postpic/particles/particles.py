--- conflicted
+++ resolved
@@ -669,11 +669,7 @@
             # Happens, if only missing species were added with
             # ignore_missing_species = True.
             return np.array([])
-<<<<<<< HEAD
-        data = [ssdata(ss) for ss in self._ssas]
-=======
         data = tuple(ssdata(ss) for ss in self._ssas)
->>>>>>> 92a27127
         return np.hstack(data)
 
     def __call_func(self, func):
